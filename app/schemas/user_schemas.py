--- conflicted
+++ resolved
@@ -90,12 +90,7 @@
     id: uuid.UUID = Field(..., example=uuid.uuid4())
     role: UserRole = Field(default=UserRole.AUTHENTICATED, example="AUTHENTICATED")
     email: EmailStr = Field(..., example="john.doe@example.com")
-<<<<<<< HEAD
     nickname: Optional[str] = Field(None, min_length=3, max_length=50, pattern=r'^[\w-]+$', example=generate_nickname())    
-    role: UserRole = Field(default=UserRole.AUTHENTICATED, example="AUTHENTICATED")
-=======
-    nickname: Optional[str] = Field(None, min_length=3, pattern=r'^[\w-]+$', example=generate_nickname())    
->>>>>>> 2f4e7877
     is_professional: Optional[bool] = Field(default=False, example=True)
 
 class LoginRequest(BaseModel):
