--- conflicted
+++ resolved
@@ -14,15 +14,9 @@
 """
 
 # Standard library imports
-<<<<<<< HEAD
 from builtins import range
 from datetime import datetime
 from unittest.mock import patch
-=======
-from builtins import Exception, range, str
-from datetime import timedelta
-from unittest.mock import AsyncMock, patch
->>>>>>> ba4f07a2
 from uuid import uuid4
 
 # Third-party imports
@@ -216,7 +210,6 @@
     await db_session.commit()
     return user
 
-<<<<<<< HEAD
 
 # Fixtures for common test data
 @pytest.fixture
@@ -267,34 +260,4 @@
 
 @pytest.fixture
 def login_request_data():
-    return {"username": "john_doe_123", "password": "SecurePassword123!"}
-=======
-# Configure a fixture for each type of user role you want to test
-@pytest.fixture(scope="function")
-def admin_token(admin_user):
-    # Assuming admin_user has an 'id' and 'role' attribute
-    token_data = {"sub": str(admin_user.id), "role": admin_user.role.name}
-    return create_access_token(data=token_data, expires_delta=timedelta(minutes=30))
-
-@pytest.fixture(scope="function")
-def manager_token(manager_user):
-    token_data = {"sub": str(manager_user.id), "role": manager_user.role.name}
-    return create_access_token(data=token_data, expires_delta=timedelta(minutes=30))
-
-@pytest.fixture(scope="function")
-def user_token(user):
-    token_data = {"sub": str(user.id), "role": user.role.name}
-    return create_access_token(data=token_data, expires_delta=timedelta(minutes=30))
-
-@pytest.fixture
-def email_service():
-    if settings.send_real_mail == 'true':
-        # Return the real email service when specifically testing email functionality
-        return EmailService()
-    else:
-        # Otherwise, use a mock to prevent actual email sending
-        mock_service = AsyncMock(spec=EmailService)
-        mock_service.send_verification_email.return_value = None
-        mock_service.send_user_email.return_value = None
-        return mock_service
->>>>>>> ba4f07a2
+    return {"username": "john_doe_123", "password": "SecurePassword123!"}